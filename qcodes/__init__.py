--- conflicted
+++ resolved
@@ -7,14 +7,10 @@
 from qcodes.config import Config
 from qcodes.utils.helpers import add_to_spyder_UMR_excludelist
 
-<<<<<<< HEAD
-config = Config() # type: Config
-=======
 # we dont want spyder to reload qcodes as this will overwrite the default station
 # instrument list and running monitor
 add_to_spyder_UMR_excludelist('qcodes')
-config = Config()
->>>>>>> 7e553483
+config = Config() # type: Config
 
 from qcodes.version import __version__
 
