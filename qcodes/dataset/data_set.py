import functools
import json
from typing import Any, Dict, List, Optional, Union, Sized, Callable
from threading import Thread
import time
import importlib
import logging
import uuid
from queue import Queue, Empty

from qcodes.dataset.param_spec import ParamSpec
from qcodes.instrument.parameter import _BaseParameter
from qcodes.dataset.sqlite_base import (atomic, atomic_transaction,
                                        transaction, add_parameter,
                                        connect, create_run, completed,
                                        is_column_in_table,
                                        get_parameters,
                                        get_experiments,
                                        get_last_experiment, select_one_where,
                                        length, modify_values,
                                        add_meta_data, mark_run_complete,
                                        modify_many_values, insert_values,
                                        insert_many_values,
                                        VALUE, VALUES, get_data,
                                        get_values,
                                        get_setpoints,
                                        get_metadata,
                                        get_metadata_from_run_id,
                                        one,
                                        get_experiment_name_from_experiment_id,
                                        get_sample_name_from_experiment_id,
                                        get_guid_from_run_id,
                                        get_runid_from_guid,
                                        get_run_timestamp_from_run_id,
                                        get_completed_timestamp_from_run_id,
                                        update_run_description,
<<<<<<< HEAD
                                        run_exists, SomeConnection)
=======
                                        run_exists, remove_trigger,
                                        make_connection_plus_from,
                                        ConnectionPlus)
>>>>>>> 05e3bc7b

from qcodes.dataset.descriptions import RunDescriber
from qcodes.dataset.dependencies import InterDependencies
from qcodes.dataset.database import get_DB_location
from qcodes.dataset.guids import generate_guid
from qcodes.utils.deprecate import deprecate
import qcodes.config

log = logging.getLogger(__name__)

# TODO: as of now every time a result is inserted with add_result the db is
# saved same for add_results. IS THIS THE BEHAVIOUR WE WANT?

# TODO: storing parameters in separate table as an extension (dropping
# the column parametenrs would be much nicer

# TODO: metadata split between well known columns and maybe something else is
# not such a good idea. The problem is if we allow for specific columns then
# how do the user/us know which are metatadata?  I THINK the only sane solution
# is to store JSON in a column called metadata

# TODO: fixix  a subset of metadata that we define well known (and create them)
# i.e. no dynamic creation of metadata columns, but add stuff to
# a json inside a 'metadata' column


SPECS = List[ParamSpec]


class CompletedError(RuntimeError):
    pass


class _Subscriber(Thread):
    """
    Class to add a subscriber to a DataSet. The subscriber gets called every
    time an insert is made to the results_table.

    The _Subscriber is not meant to be instantiated directly, but rather used
    via the 'subscribe' method of the DataSet.

    NOTE: A subscriber should be added *after* all parameters have been added.

    NOTE: Special care shall be taken when using the *state* object: it is the
    user's responsibility to operate with it in a thread-safe way.
    """
    def __init__(self,
                 dataSet: 'DataSet',
                 id_: str,
                 callback: Callable[..., None],
                 state: Optional[Any] = None,
                 loop_sleep_time: int = 0,  # in milliseconds
                 min_queue_length: int = 1,
                 callback_kwargs: Optional[Dict[str, Any]]=None
                 ) -> None:
        super().__init__()

        self._id = id_

        self.dataSet = dataSet
        self.table_name = dataSet.table_name
        self._data_set_len = len(dataSet)

        self.state = state

        self.data_queue: Queue = Queue()
        self._queue_length: int = 0
        self._stop_signal: bool = False
        self._loop_sleep_time = loop_sleep_time / 1000  # convert milliseconds to seconds
        self.min_queue_length = min_queue_length

        if callback_kwargs is None or len(callback_kwargs) == 0:
            self.callback = callback
        else:
            self.callback = functools.partial(callback, **callback_kwargs)

        self.callback_id = f"callback{self._id}"
        self.trigger_id = f"sub{self._id}"

        conn = dataSet.conn

        conn.create_function(self.callback_id, -1, self._cache_data_to_queue)

        parameters = dataSet.get_parameters()
        sql_param_list = ",".join([f"NEW.{p.name}" for p in parameters])
        sql_create_trigger_for_callback = f"""
        CREATE TRIGGER {self.trigger_id}
            AFTER INSERT ON '{self.table_name}'
        BEGIN
            SELECT {self.callback_id}({sql_param_list});
        END;"""
        atomic_transaction(conn, sql_create_trigger_for_callback)

        self.log = logging.getLogger(f"_Subscriber {self._id}")

    def _cache_data_to_queue(self, *args) -> None:
        self.log.debug(f"Args:{args} put into queue for {self.callback_id}")
        self.data_queue.put(args)
        self._data_set_len += 1
        self._queue_length += 1

    def run(self) -> None:
        self.log.debug("Starting subscriber")
        self._loop()

    @staticmethod
    def _exhaust_queue(queue: Queue) -> List:
        result_list = []
        while True:
            try:
                result_list.append(queue.get(block=False))
            except Empty:
                break
        return result_list

    def _call_callback_on_queue_data(self) -> None:
        result_list = self._exhaust_queue(self.data_queue)
        self.callback(result_list, self._data_set_len, self.state)
        self.log.debug(f"{self.callback} called with "
                       f"result_list: {result_list}.")

    def _loop(self) -> None:
        while True:
            if self._stop_signal:
                self._clean_up()
                break

            if self._queue_length >= self.min_queue_length:
                self._call_callback_on_queue_data()
                self._queue_length = 0

            time.sleep(self._loop_sleep_time)

            if self.dataSet.completed:
                self._call_callback_on_queue_data()
                break

    def done_callback(self) -> None:
        self.log.debug("Done callback")
        self._call_callback_on_queue_data()

    def schedule_stop(self) -> None:
        if not self._stop_signal:
            self.log.debug("Scheduling stop")
            self._stop_signal = True

    def _clean_up(self) -> None:
        self.log.debug("Stopped subscriber")


class DataSet(Sized):

    # the "persistent traits" are the attributes/properties of the DataSet
    # that are NOT tied to the representation of the DataSet in any particular
    # database
    persistent_traits = ('name', 'guid', 'number_of_results',
                         'parameters', 'paramspecs', 'exp_name', 'sample_name',
                         'completed', 'snapshot', 'run_timestamp_raw',
                         'description', 'completed_timestamp_raw', 'metadata')

    def __init__(self, path_to_db: str=None,
                 run_id: Optional[int]=None,
                 conn: Optional[ConnectionPlus]=None,
                 exp_id=None,
                 name: str=None,
                 specs: SPECS=None,
                 values=None,
                 metadata=None) -> None:
        """
        Create a new DataSet object. The object can either hold a new run or
        an already existing run. If a run_id is provided, then an old run is
        looked up, else a new run is created.

        Args:
            path_to_db: path to the sqlite file on disk. If not provided, the
              path will be read from the config.
            run_id: provide this when loading an existing run, leave it
              as None when creating a new run
            conn: connection to the DB; if provided and `path_to_db` is
              provided as well, then a ValueError is raised (this is to
              prevent the possibility of providing a connection to a DB
              file that is different from `path_to_db`)
            exp_id: the id of the experiment in which to create a new run.
              Ignored if run_id is provided.
            name: the name of the dataset. Ignored if run_id is provided.
            specs: paramspecs belonging to the dataset. Ignored if run_id is
              provided.
            values: values to insert into the dataset. Ignored if run_id is
              provided.
            metadata: metadata to insert into the dataset. Ignored if run_id
              is provided.
        """
        if path_to_db is not None and conn is not None:
            raise ValueError("Both `path_to_db` and `conn` arguments have "
                             "been passed together with non-None values. "
                             "This is not allowed.")
        self._path_to_db = path_to_db or get_DB_location()

        self.conn = make_connection_plus_from(conn) if conn is not None else \
            connect(self.path_to_db)

        self._run_id = run_id
        self._debug = False
        self.subscribers: Dict[str, _Subscriber] = {}

        if run_id is not None:
            if not run_exists(self.conn, run_id):
                raise ValueError(f"Run with run_id {run_id} does not exist in "
                                 f"the database")
            self._completed = completed(self.conn, self.run_id)
            self._started = self.number_of_results > 0
            self._description = self._get_run_description_from_db()
            self._metadata = get_metadata_from_run_id(self.conn, run_id)

        else:
            # Actually perform all the side effects needed for the creation
            # of a new dataset
            if exp_id is None:
                if len(get_experiments(self.conn)) > 0:
                    exp_id = get_last_experiment(self.conn)
                else:
                    raise ValueError("No experiments found."
                                     "You can start a new one with:"
                                     " new_experiment(name, sample_name)")
            name = name or "dataset"
            _, run_id, __ = create_run(self.conn, exp_id, name,
                                       generate_guid(),
                                       specs, values, metadata)
            # this is really the UUID (an ever increasing count in the db)
            self._run_id = run_id
            self._completed = False
            self._started = False
            specs = specs or []
            self._description = RunDescriber(InterDependencies(*specs))
            self._metadata = get_metadata_from_run_id(self.conn, self.run_id)

    @property
    def run_id(self):
        return self._run_id

    @property
    def path_to_db(self):
        return self._path_to_db

    @property
    def name(self):
        return select_one_where(self.conn, "runs",
                                "name", "run_id", self.run_id)

    @property
    def table_name(self):
        return select_one_where(self.conn, "runs",
                                "result_table_name", "run_id", self.run_id)

    @property
    def guid(self):
        return get_guid_from_run_id(self.conn, self.run_id)

    @property
    def snapshot(self) -> Optional[dict]:
        """Snapshot of the run as dictionary (or None)"""
        snapshot_json = self.snapshot_raw
        if snapshot_json is not None:
            return json.loads(snapshot_json)
        else:
            return None

    @property
    def snapshot_raw(self) -> Optional[str]:
        """Snapshot of the run as a JSON-formatted string (or None)"""
        if is_column_in_table(self.conn, "runs", "snapshot"):
            return select_one_where(self.conn, "runs", "snapshot",
                                    "run_id", self.run_id)
        else:
            return None

    @property
    def number_of_results(self):
        sql = f'SELECT COUNT(*) FROM "{self.table_name}"'
        cursor = atomic_transaction(self.conn, sql)
        return one(cursor, 'COUNT(*)')

    @property
    def counter(self):
        return select_one_where(self.conn, "runs",
                                "result_counter", "run_id", self.run_id)

    @property
    def parameters(self) -> str:
        return select_one_where(self.conn, "runs",
                                "parameters", "run_id", self.run_id)

    @property
    def paramspecs(self) -> Dict[str, ParamSpec]:
        params = self.get_parameters()
        param_names = [p.name for p in params]
        return dict(zip(param_names, params))

    @property
    def exp_id(self) -> int:
        return select_one_where(self.conn, "runs",
                                "exp_id", "run_id", self.run_id)

    @property
    def exp_name(self) -> str:
        return get_experiment_name_from_experiment_id(self.conn, self.exp_id)

    @property
    def sample_name(self) -> str:
        return get_sample_name_from_experiment_id(self.conn, self.exp_id)

    @property
    def run_timestamp_raw(self) -> float:
        """
        Returns run timestamp as number of seconds since the Epoch

        The run timestamp is the moment when the measurement for this run
        started.
        """
        return get_run_timestamp_from_run_id(self.conn, self.run_id)

    @property
    def description(self) -> RunDescriber:
        return self._description

    @property
    def metadata(self) -> Dict:
        return self._metadata

    def the_same_dataset_as(self, other: 'DataSet') -> bool:
        """
        Check if two datasets correspond to the same run by comparing
        all their persistent traits. Note that this method
        does not compare the data itself.

        This function raises if the GUIDs match but anything else doesn't

        Args:
            other: the dataset to compare self to
        """

        if not isinstance(other, DataSet):
            return False

        guids_match = self.guid == other.guid

        for attr in DataSet.persistent_traits:
            if getattr(self, attr) != getattr(other, attr):
                if guids_match:
                    raise RuntimeError('Critical inconsistency detected! '
                                       'The two datasets have the same GUID,'
                                       f' but their "{attr}" differ.')
                else:
                    return False

        return True

    def run_timestamp(self, fmt: str="%Y-%m-%d %H:%M:%S") -> str:
        """
        Returns run timestamp in a human-readable format

        The run timestamp is the moment when the measurement for this run
        started.

        Consult with `time.strftime` for information about the format.
        """
        return time.strftime(fmt, time.localtime(self.run_timestamp_raw))

    @property
    def completed_timestamp_raw(self) -> Union[float, None]:
        """
        Returns timestamp when measurement run was completed
        as number of seconds since the Epoch

        If the run (or the dataset) is not completed, then returns None.
        """
        return get_completed_timestamp_from_run_id(self.conn, self.run_id)

    def completed_timestamp(self,
                            fmt: str="%Y-%m-%d %H:%M:%S") -> Union[str, None]:
        """
        Returns timestamp when measurement run was completed
        in a human-readable format

        If the run (or the dataset) is not completed, then returns None.

        Consult with `time.strftime` for information about the format.
        """
        completed_timestamp_raw = self.completed_timestamp_raw

        if completed_timestamp_raw:
            completed_timestamp = time.strftime(
                fmt, time.localtime(completed_timestamp_raw))
        else:
            completed_timestamp = None

        return completed_timestamp

    def _get_run_description_from_db(self) -> RunDescriber:
        """
        Look up the run_description from the database
        """
        desc_str = select_one_where(self.conn, "runs", "run_description",
                                    "run_id", self.run_id)
        return RunDescriber.from_json(desc_str)

    def _perform_start_actions(self) -> None:
        """
        Perform the actions that must take place once the run has been started
        """
        # So far it is only one action: write down the run_description
        update_run_description(self.conn, self.run_id,
                               self.description.to_json())

    def toggle_debug(self):
        """
        Toggle debug mode, if debug mode is on all the queries made are
        echoed back.
        """
        self._debug = not self._debug
        self.conn.close()
        self.conn = connect(self.path_to_db, self._debug)

    def add_parameter(self, spec: ParamSpec):
        """
        Add a parameter to the DataSet. To ensure sanity, parameters must be
        added to the DataSet in a sequence matching their internal
        dependencies, i.e. first independent parameters, next other
        independent parameters inferred from the first ones, and finally
        the dependent parameters
        """
        if self.parameters:
            old_params = self.parameters.split(',')
        else:
            old_params = []

        if spec.name in old_params:
            raise ValueError(f'Duplicate parameter name: {spec.name}')

        inf_from = spec.inferred_from.split(', ')
        if inf_from == ['']:
            inf_from = []
        for ifrm in inf_from:
            if ifrm not in old_params:
                raise ValueError('Can not infer parameter '
                                 f'{spec.name} from {ifrm}, '
                                 'no such parameter in this DataSet')

        dep_on = spec.depends_on.split(', ')
        if dep_on == ['']:
            dep_on = []
        for dp in dep_on:
            if dp not in old_params:
                raise ValueError('Can not have parameter '
                                 f'{spec.name} depend on {dp}, '
                                 'no such parameter in this DataSet')

        add_parameter(self.conn, self.table_name, spec)

        desc = self.description
        desc.interdeps = InterDependencies(*desc.interdeps.paramspecs, spec)
        self._description = desc

    def get_parameters(self) -> SPECS:
        return get_parameters(self.conn, self.run_id)

    @deprecate(reason=None, alternative="DataSet.add_parameter")
    def add_parameters(self, specs: SPECS) -> None:
        add_parameter(self.conn, self.table_name, *specs)

    def add_metadata(self, tag: str, metadata: Any):
        """
        Adds metadata to the DataSet. The metadata is stored under the
        provided tag. Note that None is not allowed as a metadata value.

        Args:
            tag: represents the key in the metadata dictionary
            metadata: actual metadata
        """

        self._metadata[tag] = metadata
        # `add_meta_data` is not atomic by itself, hence using `atomic`
        with atomic(self.conn) as conn:
            add_meta_data(conn, self.run_id, {tag: metadata})

    def add_snapshot(self, snapshot: str, overwrite: bool=False) -> None:
        """
        Adds a snapshot to this run

        Args:
            snapshot: the raw JSON dump of the snapshot
            overwrite: force overwrite an existing snapshot
        """
        if self.snapshot is None or overwrite:
            add_meta_data(self.conn, self.run_id, {'snapshot': snapshot})
        elif self.snapshot is not None and not overwrite:
            log.warning('This dataset already has a snapshot. Use overwrite'
                        '=True to overwrite that')

    @property
    def started(self) -> bool:
        return self._started

    @property
    def completed(self) -> bool:
        return self._completed

    @completed.setter
    def completed(self, value):
        self._completed = value
        if value:
            mark_run_complete(self.conn, self.run_id)

    def mark_complete(self) -> None:
        """
        Mark dataset as complete and thus read only and notify the subscribers
        """
        self.completed = True
        for sub in self.subscribers.values():
            sub.done_callback()

    def add_result(self, results: Dict[str, VALUE]) -> int:
        """
        Add a logically single result to existing parameters

        Args:
            results: dictionary with name of a parameter as the key and the
                value to associate as the value.

        Returns:
            index in the DataSet that the result was stored at

        If a parameter exist in the dataset and it's not in the results
        dictionary, "Null" values are inserted.

        It is an error to provide a value for a key or keyword that is not
        the name of a parameter in this DataSet.

        It is an error to add results to a completed DataSet.
        """

        if not self.started:
            self._perform_start_actions()
            self._started = True

        # TODO: Make this check less fugly
        for param in results.keys():
            if self.paramspecs[param].depends_on != '':
                deps = self.paramspecs[param].depends_on.split(', ')
                for dep in deps:
                    if dep not in results.keys():
                        raise ValueError(f'Can not add result for {param}, '
                                         f'since this depends on {dep}, '
                                         'which is not being added.')

        if self.completed:
            raise CompletedError

        index = insert_values(self.conn, self.table_name,
                              list(results.keys()),
                              list(results.values())
                              )
        return index

    def add_results(self, results: List[Dict[str, VALUE]]) -> int:
        """
        Adds a sequence of results to the DataSet.

        Args:
            results: list of name-value dictionaries where each dictionary
                provides the values for the parameters in that result. If some
                parameters are missing the corresponding values are assumed
                to be None

        Returns:
            the index in the DataSet that the **first** result was stored at

        It is an error to provide a value for a key or keyword that is not
        the name of a parameter in this DataSet.

        It is an error to add results to a completed DataSet.
        """

        if not self.started:
            self._perform_start_actions()
            self._started = True

        expected_keys = frozenset.union(*[frozenset(d) for d in results])
        values = [[d.get(k, None) for k in expected_keys] for d in results]

        len_before_add = length(self.conn, self.table_name)

        insert_many_values(self.conn, self.table_name, list(expected_keys),
                           values)
        return len_before_add

    @deprecate(reason='it is an experimental functionality, and is likely '
                      'to be removed soon.')
    def modify_result(self, index: int, results: Dict[str, VALUES]) -> None:
        """
        Modify a logically single result of existing parameters

        Args:
            index: zero-based index of the result to be modified.
            results: dictionary of updates with name of a parameter as the
               key and the value to associate as the value.

        It is an error to modify a result at an index less than zero or
        beyond the end of the DataSet.

        It is an error to provide a value for a key or keyword that is not
        the name of a parameter in this DataSet.

        It is an error to modify a result in a completed DataSet.
        """
        if self.completed:
            raise CompletedError

        for param in results.keys():
            if param not in self.paramspecs.keys():
                raise ValueError(f'No such parameter: {param}.')

        with atomic(self.conn) as conn:
            modify_values(conn, self.table_name, index,
                          list(results.keys()),
                          list(results.values())
                          )

    @deprecate(reason='it is an experimental functionality, and is likely '
                      'to be removed soon.',
               alternative='modify_result')
    def modify_results(self, start_index: int,
                       updates: List[Dict[str, VALUES]]):
        """
        Modify a sequence of results in the DataSet.

        Args:
            index: zero-based index of the result to be modified.
            results: sequence of dictionares of updates with name of a
                parameter as the key and the value to associate as the value.


        It is an error to modify a result at an index less than zero or
        beyond the end of the DataSet.

        It is an error to provide a value for a key or keyword that is not
        the name of a parameter in this DataSet.

        It is an error to modify a result in a completed DataSet.
        """
        if self.completed:
            raise CompletedError

        keys = [list(val.keys()) for val in updates]
        flattened_keys = [item for sublist in keys for item in sublist]

        mod_params = set(flattened_keys)
        old_params = set(self.paramspecs.keys())
        if not mod_params.issubset(old_params):
            raise ValueError('Can not modify values for parameter(s) '
                             f'{mod_params.difference(old_params)}, '
                             'no such parameter(s) in the dataset.')

        values = [list(val.values()) for val in updates]
        flattened_values = [item for sublist in values for item in sublist]

        with atomic(self.conn) as conn:
            modify_many_values(conn,
                               self.table_name,
                               start_index,
                               flattened_keys,
                               flattened_values)

    @deprecate(reason='it is an experimental functionality, and is likely '
                      'to be removed soon.',
               alternative='add_parameter, add_result, add_results')
    def add_parameter_values(self, spec: ParamSpec, values: VALUES):
        """
        Add a parameter to the DataSet and associates result values with the
        new parameter.

        If the DataSet is not empty, then the count of provided values must
        equal the current count of results in the DataSet, or an error will
        be raised.

        It is an error to add parameters to a completed DataSet.
        """
        # first check that the len of values (if dataset is not empty)
        # is the right size i.e. the same as the dataset
        if len(self) > 0:
            if len(values) != len(self):
                raise ValueError("Need to have {} values but got {}.".format(
                    len(self),
                    len(values)
                ))

        with atomic(self.conn) as conn:
            add_parameter(conn, self.table_name, spec)
            # now add values!
            results = [{spec.name: value} for value in values]
            self.add_results(results)

    def get_data(self,
                 *params: Union[str, ParamSpec, _BaseParameter],
                 start: Optional[int] = None,
                 end: Optional[int] = None) -> List[List[Any]]:
        """
        Returns the values stored in the DataSet for the specified parameters.
        The values are returned as a list of lists, SQL rows by SQL columns,
        e.g. datapoints by parameters. The data type of each element is based
        on the datatype provided when the DataSet was created. The parameter
        list may contain a mix of string parameter names, QCoDeS Parameter
        objects, and ParamSpec objects (as long as they have a `name` field).

        If provided, the start and end arguments select a range of results
        by result count (index). If the range is empty - that is, if the end is
        less than or equal to the start, or if start is after the current end
        of the DataSet – then a list of empty arrays is returned.

        For a more type independent and easier to work with view of the data
        you may want to consider using
        :py:meth:`qcodes.dataset.data_export.get_data_by_id`

        Args:
            *params: string parameter names, QCoDeS Parameter objects, and
                ParamSpec objects
            start: start value of selection range (by result count); ignored
                if None
            end: end value of selection range (by results count); ignored if
                None

        Returns:
            list of lists SQL rows of data by SQL columns. Each SQL row is a
            datapoint and each SQL column is a parameter. Each element will
            be of the datatypes stored in the database (numeric, array or
            string)
        """
        valid_param_names = []
        for maybeParam in params:
            if isinstance(maybeParam, str):
                valid_param_names.append(maybeParam)
                continue
            else:
                try:
                    maybeParam = maybeParam.name
                except Exception as e:
                    raise ValueError(
                        "This parameter does not have  a name") from e
            valid_param_names.append(maybeParam)
        data = get_data(self.conn, self.table_name, valid_param_names,
                        start, end)
        return data

    def get_values(self, param_name: str) -> List[List[Any]]:
        """
        Get the values (i.e. not NULLs) of the specified parameter
        """
        if param_name not in self.parameters:
            raise ValueError('Unknown parameter, not in this DataSet')

        values = get_values(self.conn, self.table_name, param_name)

        return values

    def get_setpoints(self, param_name: str) -> Dict[str, List[List[Any]]]:
        """
        Get the setpoints for the specified parameter

        Args:
            param_name: The name of the parameter for which to get the
                setpoints
        """

        if param_name not in self.parameters:
            raise ValueError('Unknown parameter, not in this DataSet')

        if self.paramspecs[param_name].depends_on == '':
            raise ValueError(f'Parameter {param_name} has no setpoints.')

        setpoints = get_setpoints(self.conn, self.table_name, param_name)

        return setpoints

    def subscribe(self,
                  callback: Callable[[Any, int, Optional[Any]], None],
                  min_wait: int = 0,
                  min_count: int = 1,
                  state: Optional[Any] = None,
                  callback_kwargs: Optional[Dict[str, Any]] = None
                  ) -> str:
        subscriber_id = uuid.uuid4().hex
        subscriber = _Subscriber(self, subscriber_id, callback, state,
                                 min_wait, min_count, callback_kwargs)
        self.subscribers[subscriber_id] = subscriber
        subscriber.start()
        return subscriber_id

    def subscribe_from_config(self, name: str) -> str:
        """
        Subscribe a subscriber defined in the `qcodesrc.json` config file to
        the data of this `DataSet`. The definition can be found at
        `subscription.subscribers`.

        Args:
            name: identifier of the subscriber. Equal to the key of the entry
                in 'qcodesrc.json::subscription.subscribers'.
        """
        subscribers = qcodes.config.subscription.subscribers
        try:
            subscriber_info = getattr(subscribers, name)
        # the dot dict behind the config does not convert the error and
        # actually raises a `KeyError`
        except (AttributeError, KeyError):
            keys = ','.join(subscribers.keys())
            raise RuntimeError(
                f'subscribe_from_config: failed to subscribe "{name}" to DataSet '
                f'from list of subscribers in `qcodesrc.json` (subscriptions.'
                f'subscribers). Chose one of: {keys}')
        # get callback from string
        parts = subscriber_info.factory.split('.')
        import_path, type_name = '.'.join(parts[:-1]), parts[-1]
        module = importlib.import_module(import_path)
        factory = getattr(module, type_name)

        kwargs = {k: v for k, v in subscriber_info.subscription_kwargs.items()}
        kwargs['callback'] = factory(self, **subscriber_info.factory_kwargs)
        kwargs['state'] = {}
        return self.subscribe(**kwargs)

    def unsubscribe(self, uuid: str) -> None:
        """
        Remove subscriber with the provided uuid
        """
        with atomic(self.conn) as conn:
            sub = self.subscribers[uuid]
            remove_trigger(conn, sub.trigger_id)
            sub.schedule_stop()
            sub.join()
            del self.subscribers[uuid]

    def unsubscribe_all(self):
        """
        Remove all subscribers
        """
        sql = "select * from sqlite_master where type = 'trigger';"
        triggers = atomic_transaction(self.conn, sql).fetchall()
        with atomic(self.conn) as conn:
            for trigger in triggers:
                remove_trigger(conn, trigger['name'])
            for sub in self.subscribers.values():
                sub.schedule_stop()
                sub.join()
            self.subscribers.clear()

    def get_metadata(self, tag):
        return get_metadata(self.conn, tag, self.table_name)

    def __len__(self) -> int:
        return length(self.conn, self.table_name)

    def __repr__(self) -> str:
        out = []
        heading = f"{self.name} #{self.run_id}@{self.path_to_db}"
        out.append(heading)
        out.append("-" * len(heading))
        ps = self.get_parameters()
        if len(ps) > 0:
            for p in ps:
                out.append(f"{p.name} - {p.type}")

        return "\n".join(out)


# public api
def load_by_id(run_id: int, conn: Optional[SomeConnection]=None) -> DataSet:
    """
    Load dataset by run id

    If no connection is provided, lookup is performed in the database file that
    is specified in the config.

    Args:
        run_id: run id of the dataset
        conn: connection to the database to load from

    Returns:
        dataset with the given run id
    """
    if run_id is None:
        raise ValueError('run_id has to be a positive integer, not None.')

    conn = conn or connect(get_DB_location())

    d = DataSet(conn=conn, run_id=run_id)
    return d


def load_by_guid(guid: str, conn: Optional[SomeConnection]=None) -> DataSet:
    """
    Load a dataset by its GUID

    If no connection is provided, lookup is performed in the database file that
    is specified in the config.

    Args:
        guid: guid of the dataset
        conn: connection to the database to load from

    Returns:
        dataset with the given guid

    Raises:
        NameError if no run with the given GUID exists in the database
        RuntimeError if several runs with the given GUID are found
    """
    conn = conn or connect(get_DB_location())

    # this function raises a RuntimeError if more than one run matches the GUID
    run_id = get_runid_from_guid(conn, guid)

    if run_id == -1:
        raise NameError(f'No run with GUID: {guid} found in database.')

    return DataSet(run_id=run_id, conn=conn)


def load_by_counter(counter: int, exp_id: int,
                    conn: Optional[SomeConnection]=None) -> DataSet:
    """
    Load a dataset given its counter in a given experiment

    Lookup is performed in the database file that is specified in the config.

    Args:
        counter: counter of the dataset within the given experiment
        exp_id: id of the experiment where to look for the dataset
        conn: connection to the database to load from. If not provided, a
          connection to the DB file specified in the config is made

    Returns:
        dataset of the given counter in the given experiment
    """
    conn = conn or connect(get_DB_location())
    sql = """
    SELECT run_id
    FROM
      runs
    WHERE
      result_counter= ? AND
      exp_id = ?
    """
    c = transaction(conn, sql, counter, exp_id)
    run_id = one(c, 'run_id')

    d = DataSet(conn=conn, run_id=run_id)
    return d


def new_data_set(name, exp_id: Optional[int] = None,
                 specs: SPECS = None, values=None,
                 metadata=None, conn=None) -> DataSet:
    """
    Create a new dataset in the currently active/selected database.

    If exp_id is not specified, the last experiment will be loaded by default.

    Args:
        name: the name of the new dataset
        exp_id: the id of the experiments this dataset belongs to, defaults
            to the last experiment
        specs: list of parameters to create this dataset with
        values: the values to associate with the parameters
        metadata: the metadata to associate with the dataset

    Return:
        the newly created dataset
    """
    # note that passing `conn` is a secret feature that is unfortunately used
    # in `Runner` to pass a connection from an existing `Experiment`.
    d = DataSet(path_to_db=None, run_id=None, conn=conn,
                name=name, specs=specs, values=values,
                metadata=metadata, exp_id=exp_id)

    return d<|MERGE_RESOLUTION|>--- conflicted
+++ resolved
@@ -34,13 +34,9 @@
                                         get_run_timestamp_from_run_id,
                                         get_completed_timestamp_from_run_id,
                                         update_run_description,
-<<<<<<< HEAD
-                                        run_exists, SomeConnection)
-=======
                                         run_exists, remove_trigger,
                                         make_connection_plus_from,
                                         ConnectionPlus)
->>>>>>> 05e3bc7b
 
 from qcodes.dataset.descriptions import RunDescriber
 from qcodes.dataset.dependencies import InterDependencies
